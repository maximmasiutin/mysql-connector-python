--- conflicted
+++ resolved
@@ -530,12 +530,7 @@
             remove_cext(self.distribution)
             # We install pure Python code in purelib location when no
             # extension is build
-<<<<<<< HEAD
-            if not self.install_lib:
-                self.install_lib = self.install_purelib
-=======
             self.install_lib = self.install_purelib
         else:
             log.info("installing C Extension")
->>>>>>> 62681fe1
         install.run(self)