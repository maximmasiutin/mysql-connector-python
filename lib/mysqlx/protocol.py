# MySQL Connector/Python - MySQL driver written in Python.
# Copyright (c) 2016, Oracle and/or its affiliates. All rights reserved.

# MySQL Connector/Python is licensed under the terms of the GPLv2
# <http://www.gnu.org/licenses/old-licenses/gpl-2.0.html>, like most
# MySQL Connectors. There are special exceptions to the terms and
# conditions of the GPLv2 as it is applied to this software, see the
# FOSS License Exception
# <http://www.mysql.com/about/legal/licensing/foss-exception.html>.
#
# This program is free software; you can redistribute it and/or modify
# it under the terms of the GNU General Public License as published by
# the Free Software Foundation.
#
# This program is distributed in the hope that it will be useful,
# but WITHOUT ANY WARRANTY; without even the implied warranty of
# MERCHANTABILITY or FITNESS FOR A PARTICULAR PURPOSE.  See the
# GNU General Public License for more details.
#
# You should have received a copy of the GNU General Public License
# along with this program; if not, write to the Free Software
# Foundation, Inc., 51 Franklin St, Fifth Floor, Boston, MA 02110-1301 USA

import struct

from .protobuf import mysqlx_pb2 as MySQLx
from .protobuf import mysqlx_session_pb2 as MySQLxSession
from .protobuf import mysqlx_sql_pb2 as MySQLxSQL
from .protobuf import mysqlx_notice_pb2 as MySQLxNotice
from .protobuf import mysqlx_datatypes_pb2 as MySQLxDatatypes
from .protobuf import mysqlx_resultset_pb2 as MySQLxResultset
from .protobuf import mysqlx_crud_pb2 as MySQLxCrud
from .protobuf import mysqlx_expr_pb2 as MySQLxExpr
from .result import ColumnMetaData
from .dbdoc import DbDoc
from .expr import (Expr, ExprParser, Find, UpdateOperation, build_int_scalar,
                   build_string_scalar, build_bool_scalar, build_double_scalar)


_SERVER_MESSAGES = [
    (MySQLx.ServerMessages.SESS_AUTHENTICATE_CONTINUE,
     MySQLxSession.AuthenticateContinue),
    (MySQLx.ServerMessages.SESS_AUTHENTICATE_OK,
     MySQLxSession.AuthenticateOk),
    (MySQLx.ServerMessages.SQL_STMT_EXECUTE_OK, MySQLxSQL.StmtExecuteOk),
    (MySQLx.ServerMessages.ERROR, MySQLx.Error),
    (MySQLx.ServerMessages.NOTICE, MySQLxNotice.Frame),
    (MySQLx.ServerMessages.RESULTSET_COLUMN_META_DATA,
     MySQLxResultset.ColumnMetaData),
    (MySQLx.ServerMessages.RESULTSET_ROW, MySQLxResultset.Row),
    (MySQLx.ServerMessages.RESULTSET_FETCH_DONE, MySQLxResultset.FetchDone),
    (MySQLx.ServerMessages.RESULTSET_FETCH_DONE_MORE_RESULTSETS,
     MySQLxResultset.FetchDoneMoreResultsets),
]


class MessageReaderWriter(object):
    def __init__(self, socket_stream):
        self._stream = socket_stream
        self._msg = None

    def push_message(self, msg):
        if self._msg is not None:
            raise Exception("message push slot is full")
        self._msg = msg

    def read_message(self):
        if self._msg is not None:
            m = self._msg
            self._msg = None
            return m
        return self._read_message()

    def _read_message(self):
        hdr = self._stream.read(5)
        msg_len, msg_type = struct.unpack("<LB", hdr)
        payload = self._stream.read(msg_len - 1)

        for msg_tuple in _SERVER_MESSAGES:
            if msg_tuple[0] == msg_type:
                msg = msg_tuple[1]()
                msg.ParseFromString(payload)
                return msg

        raise Exception("Unknown msg_type: {0}".format(msg_type))

    def write_message(self, msg_id, msg):
        msg_str = msg.SerializeToString()
        header = struct.pack("<LB", len(msg_str) + 1, msg_id)
        self._stream.sendall("{0}{1}".format(header, msg_str))


class Protocol(object):
    def __init__(self, reader_writer):
        self._reader = reader_writer
        self._writer = reader_writer
        self._message = None

    def send_auth_start(self, method):
        msg = MySQLxSession.AuthenticateStart(mech_name=method)
        self._writer.write_message(
            MySQLx.ClientMessages.SESS_AUTHENTICATE_START, msg)

    def read_auth_continue(self):
        msg = self._reader.read_message()
        if not isinstance(msg, MySQLxSession.AuthenticateContinue):
            raise Exception("Unexpected message encountered during "
                            "authentication handshake")
        return msg.auth_data

    def send_auth_continue(self, data):
        msg = MySQLxSession.AuthenticateContinue(auth_data=data)
        self._writer.write_message(
            MySQLx.ClientMessages.SESS_AUTHENTICATE_CONTINUE, msg)

    def read_auth_ok(self):
        while True:
            msg = self._reader.read_message()
            if isinstance(msg, MySQLxSession.AuthenticateOk):
                break
            if isinstance(msg, MySQLx.Error):
                raise Exception(msg.msg)

    def get_binding_scalars(self, statement):
        count = len(statement._binding_map)
        scalars = count * [None]

        for binding in statement._bindings:
            name = binding["name"]
            if not name in statement._binding_map:
                raise Exception("Unable to find placeholder for parameter " + name)
            pos = statement._binding_map[name]
            scalars[pos] = self.arg_object_to_scalar(binding["value"], not statement._doc_based)
        return scalars

    def _apply_filter(self, message, statement):
        if statement._has_where:
            message.criteria.CopyFrom(statement._where_expr)
        if statement._has_bindings:
            message.args.extend(self.get_binding_scalars(statement))
        if statement._has_limit:
            message.limit.row_count = statement._limit_row_count
            message.limit.offset = statement._limit_offset
        if statement._has_sort:
            message.order.extend(statement._sort_expr)
        if statement._has_group_by:
            message.grouping.extend(statement._grouping)
        if statement._has_having:
            message.grouping_criteria.CopyFrom(statement._having)

    def send_find(self, stmt):
        find = Find(data_model=(MySQLxCrud.DOCUMENT
                                if stmt._doc_based else MySQLxCrud.TABLE),
                    collection=MySQLxCrud.Collection(name=stmt.target.name,
                                                     schema=stmt.schema.name))
        if stmt._has_projection:
            find.projection.extend(stmt._projection_expr)
        self._apply_filter(find, stmt)
        self._writer.write_message(MySQLx.ClientMessages.CRUD_FIND, find)

    def send_update(self, statement):
        update = MySQLxCrud.Update(
            data_model=(MySQLxCrud.DOCUMENT
                        if statement._doc_based else MySQLxCrud.TABLE),
            collection=MySQLxCrud.Collection(name=statement.target.name,
                                             schema=statement.schema.name))
        self._apply_filter(update, statement)
        for update_op in statement._update_ops:
            opexpr = UpdateOperation(operation=update_op.update_type,
                                     source=update_op.source)
            if update_op.value is not None:
                opexpr.value.CopyFrom(
                    self.arg_object_to_expr(
                        update_op.value, not statement._doc_based))
            update.operation.extend([opexpr])
        self._writer.write_message(MySQLx.ClientMessages.CRUD_UPDATE, update)

    def send_delete(self, stmt):
        delete = MySQLxCrud.Delete(
            data_model=(MySQLxCrud.DOCUMENT
                        if stmt._doc_based else MySQLxCrud.TABLE),
            collection=MySQLxCrud.Collection(name=stmt.target.name,
                                             schema=stmt.schema.name))
        self._apply_filter(delete, stmt)
        self._writer.write_message(MySQLx.ClientMessages.CRUD_DELETE, delete)

    def send_execute_statement(self, namespace, stmt, args):
        stmt = MySQLxSQL.StmtExecute(namespace=namespace, stmt=stmt,
                                     compact_metadata=False)
        for arg in args:
            value = self._create_any(arg)
            stmt.args.extend([value])
        self._writer.write_message(MySQLx.ClientMessages.SQL_STMT_EXECUTE,
                                   stmt)

    def send_insert(self, statement):
        insert = MySQLxCrud.Insert(
            data_model=(MySQLxCrud.DOCUMENT
                        if statement._doc_based else MySQLxCrud.TABLE),
            collection=MySQLxCrud.Collection(name=statement.target.name,
                                             schema=statement.schema.name))
        if hasattr(statement, "_fields"):
            for field in statement._fields:
                insert.projection.extend([
                    ExprParser(field, not statement._doc_based)
                    .parse_table_insert_field()])
        for value in statement._values:
            row = MySQLxCrud.Insert.TypedRow()
            if isinstance(value, list):
                for val in value:
                    obj = self.arg_object_to_expr(
                        val, not statement._doc_based)
                    row.field.extend([obj])
            else:
                obj = self.arg_object_to_expr(value, not statement._doc_based)
                row.field.extend([obj])
            insert.row.extend([row])
        self._writer.write_message(MySQLx.ClientMessages.CRUD_INSERT, insert)

    def _create_any(self, arg):
        if isinstance(arg, (str, unicode,)):
            val = MySQLxDatatypes.Scalar.String(value=arg)
            scalar = MySQLxDatatypes.Scalar(type=8, v_string=val)
            return MySQLxDatatypes.Any(type=1, scalar=scalar)
        elif isinstance(arg, bool):
            return MySQLxDatatypes.Any(type=1, scalar=build_bool_scalar(arg))
        elif isinstance(arg, int):
            return MySQLxDatatypes.Any(type=1, scalar=build_int_scalar(arg))
        return None

    def close_result(self, rs):
        msg = self._read_message(rs)
        if msg is not None:
            raise Exception("Expected to close the result")

    def read_row(self, rs):
        msg = self._read_message(rs)
        if msg is None:
            return None
        if isinstance(msg, MySQLxResultset.Row):
            return msg
        self._reader.push_message(msg)
        return None

    def _process_frame(self, msg, rs):
        if msg.type == 1:
            warningMsg = MySQLxNotice.Warning()
            warningMsg.ParseFromString(msg.payload)
            rs._warnings.append(Warning(warningMsg.level, warningMsg.code,
                                        warningMsg.msg))
        elif msg.type == 2:
            sessVarMsg = MySQLxNotice.SessionVariableChanged()
            sessVarMsg.ParseFromString(msg.payload)
        elif msg.type == 3:
            sessStateMsg = MySQLxNotice.SessionStateChanged()
            sessStateMsg.ParseFromString(msg.payload)
            if sessStateMsg.param == \
               MySQLxNotice.SessionStateChanged.ROWS_AFFECTED:
                rs._rows_affected = sessStateMsg.value.v_unsigned_int

    def _read_message(self, rs):
        while True:
            msg = self._reader.read_message()
            if isinstance(msg, MySQLx.Error):
                raise Exception(msg.msg)
            elif isinstance(msg, MySQLxNotice.Frame):
                self._process_frame(msg, rs)
            elif isinstance(msg, MySQLxSQL.StmtExecuteOk):
                return None
            elif isinstance(msg, MySQLxResultset.FetchDone):
                rs._closed = True
            elif isinstance(msg, MySQLxResultset.FetchDoneMoreResultsets):
                rs._has_more_results = True
            else:
                break
        return msg

    def get_column_metadata(self, rs):
        columns = []
        while True:
            msg = self._read_message(rs)
            if msg is None:
                break
            if isinstance(msg, MySQLxResultset.Row):
                self._reader.push_message(msg)
                break
            if not isinstance(msg, MySQLxResultset.ColumnMetaData):
                raise Exception("Unexpected msg type")
            col = ColumnMetaData(msg.type, msg.catalog, msg.schema, msg.table,
                                 msg.original_table, msg.name,
                                 msg.original_name, msg.length, msg.collation,
                                 msg.fractional_digits, msg.flags)
            columns.append(col)
        return columns

    def arg_object_to_expr(self, value, allow_relational):
        if value is None:
            return Expr.build_null_scalar()
        if isinstance(value, bool):
            return MySQLxExpr.Expr(type=MySQLxExpr.Expr.LITERAL,
                                   literal=build_bool_scalar(value))
        elif isinstance(value, (int, long)):
            return MySQLxExpr.Expr(type=MySQLxExpr.Expr.LITERAL,
                                   literal=build_int_scalar(value))
        elif isinstance(value, (float)):
            return MySQLxExpr.Expr(type=MySQLxExpr.Expr.LITERAL,
                                   literal=build_double_scalar(value))
        elif isinstance(value, basestring):
            try:
                expression = ExprParser(value, allow_relational).expr()
                if expression.has_identifier():
                    return MySQLxExpr.Expr(type=MySQLxExpr.Expr.LITERAL,
                                           literal=build_string_scalar(value))
                return expression
            except:
                return MySQLxExpr.Expr(type=MySQLxExpr.Expr.LITERAL,
                                       literal=build_string_scalar(value))
        elif isinstance(value, DbDoc):
<<<<<<< HEAD
            return MySQLxExpr.Expr(type=MySQLxExpr.Expr.LITERAL, literal=build_string_scalar(str(value)))
        raise Exception("Unsupported type: " + str(type(value)))

    def arg_object_to_scalar(self, value, allow_relational):
        return self.arg_object_to_expr(value, allow_relational).literal
=======
            return MySQLxExpr.Expr(type=MySQLxExpr.Expr.LITERAL,
                                   literal=build_string_scalar(str(value)))
        raise Exception("Unsupported type: {0}".format(type(value)))
>>>>>>> 9af5140c
<|MERGE_RESOLUTION|>--- conflicted
+++ resolved
@@ -316,14 +316,9 @@
                 return MySQLxExpr.Expr(type=MySQLxExpr.Expr.LITERAL,
                                        literal=build_string_scalar(value))
         elif isinstance(value, DbDoc):
-<<<<<<< HEAD
-            return MySQLxExpr.Expr(type=MySQLxExpr.Expr.LITERAL, literal=build_string_scalar(str(value)))
-        raise Exception("Unsupported type: " + str(type(value)))
-
-    def arg_object_to_scalar(self, value, allow_relational):
-        return self.arg_object_to_expr(value, allow_relational).literal
-=======
             return MySQLxExpr.Expr(type=MySQLxExpr.Expr.LITERAL,
                                    literal=build_string_scalar(str(value)))
         raise Exception("Unsupported type: {0}".format(type(value)))
->>>>>>> 9af5140c
+
+    def arg_object_to_scalar(self, value, allow_relational):
+        return self.arg_object_to_expr(value, allow_relational).literal